--- conflicted
+++ resolved
@@ -256,19 +256,6 @@
         def _validate_config(  # type: ignore[name-defined]
             cfg: Dict[str, Any],
         ) -> Tuple[bool, List[str]]:
-<<<<<<< HEAD
-            # Minimal validation: ensure a string model_path or model exists
-            model_path = cfg.get("model_path") or cfg.get("model")
-            ok = isinstance(model_path, str) and bool(model_path.strip())
-            errs: List[str] = (
-                []
-                if ok
-                else [
-                    "'model_path' or 'model' is required and must be a non-empty string",
-                ]
-            )
-            return ok, errs
-=======
             # Full validation logic from parser.py
             errors: List[str] = []
 
@@ -353,7 +340,6 @@
                 errors.append("'fine_tuning' must be a boolean")
 
             return (len(errors) == 0, errors)
->>>>>>> 937d6b20
 
         globals()["validate_config"] = _validate_config
 
