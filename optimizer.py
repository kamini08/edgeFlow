"""EdgeFlow Model Optimizer

This implements actual TensorFlow Lite quantization and optimization
for the EdgeFlow DSL compiler.
"""

import logging
<<<<<<< HEAD
import os
from typing import Any, Dict, Tuple

=======
import tempfile
from typing import Dict, Any, Tuple, Optional, Iterable, List
>>>>>>> aa5f8cfb
import numpy as np

# Try to import TensorFlow, fall back to simulation if not available
try:
    import tensorflow as tf

    TENSORFLOW_AVAILABLE = True
except ImportError:
    TENSORFLOW_AVAILABLE = False
    logging.warning("TensorFlow not available, using simulation mode")

logger = logging.getLogger(__name__)


class EdgeFlowOptimizer:
    """Real EdgeFlow model optimizer with TensorFlow Lite integration."""

    def __init__(self):
        self.tf_available = TENSORFLOW_AVAILABLE
        if self.tf_available:
            # Configure TensorFlow for edge devices
            tf.config.threading.set_inter_op_parallelism_threads(1)
            tf.config.threading.set_intra_op_parallelism_threads(1)

    def create_test_model(self, model_path: str) -> bool:
        """Create a real test model for optimization."""
        if not self.tf_available:
            # Create a dummy file
            with open(model_path, "w") as f:
                f.write("dummy_model")
            return True

        try:
            # Create a simple MobileNet-like model
            model = tf.keras.Sequential(
                [
                    tf.keras.layers.Input(shape=(224, 224, 3)),
                    tf.keras.layers.Conv2D(32, 3, activation="relu"),
                    tf.keras.layers.MaxPooling2D(2),
                    tf.keras.layers.Conv2D(64, 3, activation="relu"),
                    tf.keras.layers.MaxPooling2D(2),
                    tf.keras.layers.Conv2D(128, 3, activation="relu"),
                    tf.keras.layers.GlobalAveragePooling2D(),
                    tf.keras.layers.Dense(1000, activation="softmax"),
                ]
            )

            # Compile and train briefly
            model.compile(
                optimizer="adam", loss="categorical_crossentropy", metrics=["accuracy"]
            )

            # Generate dummy training data
            x_train = np.random.random((100, 224, 224, 3)).astype(np.float32)
            y_train = np.random.random((100, 1000)).astype(np.float32)

            # Train for 1 epoch
            model.fit(x_train, y_train, epochs=1, verbose=0)

            # Convert to TensorFlow Lite
            converter = tf.lite.TFLiteConverter.from_keras_model(model)
            converter.optimizations = [tf.lite.Optimize.DEFAULT]

            tflite_model = converter.convert()

            # Save the model
            with open(model_path, "wb") as f:
                f.write(tflite_model)

            logger.info(f"Created real test model: {model_path}")
            return True

        except Exception as e:
            logger.error(f"Failed to create test model: {e}")
            return False

    def optimize_model(self, config: Dict[str, Any]) -> Tuple[str, Dict[str, Any]]:
<<<<<<< HEAD
        """Optimize a model using real TensorFlow Lite quantization."""
        model_path = config.get("model", "model.tflite")
        quantize = config.get("quantize", "none")
        target_device = config.get("target_device", "cpu")

        logger.info(f"Starting real optimization for {model_path}")
        logger.info(f"  Quantization: {quantize}")
        logger.info(f"  Target device: {target_device}")

        # Create test model if it doesn't exist
        if not os.path.exists(model_path):
            logger.info(f"Model not found, creating test model: {model_path}")
            if not self.create_test_model(model_path):
                return self._fallback_optimization(config)
=======
        """Optimize a model using real TensorFlow Lite quantization.

        Supports two primary input flows:
          1. Existing float32 TFLite model (``model`` points to *.tflite). In this
             case we can ONLY re-quantize if a higher level source (``keras_model``)
             is provided. Otherwise quantization becomes a no-op and we simply
             report metrics / copy the model.
          2. Keras model source (via ``keras_model`` config key). We generate a
             baseline float32 TFLite plus an optimized (quantized) variant.
        """
        model_path = config.get('model', 'model.tflite')
        keras_source = config.get('keras_model')  # Optional
        quantize = str(config.get('quantize', 'none')).lower()
        target_device = config.get('target_device', 'cpu')
        input_shape = config.get('input_shape', '1,224,224,3')

        logger.info("Starting optimization")
        logger.info("  baseline model: %s", model_path)
        if keras_source:
            logger.info("  keras source: %s", keras_source)
        logger.info("  quantization: %s", quantize)
        logger.info("  target device: %s", target_device)
>>>>>>> aa5f8cfb

        if not self.tf_available:
            logger.warning("TensorFlow not available - simulation mode")
            return self._fallback_optimization(config)

        try:
<<<<<<< HEAD
            # Load the original model
            with open(model_path, "rb") as f:
                original_model = f.read()

            original_size = len(original_model)
            logger.info(f"Original model size: {original_size:,} bytes")

            # Create converter
            converter = (
                tf.lite.TFLiteConverter.from_saved_model(model_path)
                if os.path.isdir(model_path)
                else tf.lite.TFLiteConverter.from_keras_model(
                    tf.keras.models.load_model(model_path)
                )
            )

            # Apply optimizations based on configuration
            if quantize == "int8":
=======
            baseline_tflite_path = model_path
            created_baseline = False

            # If we have a Keras source OR the baseline .tflite is missing, (re)create baseline
            if keras_source and (not os.path.exists(model_path) or keras_source.endswith(('.h5', '.keras'))):
                logger.info("Converting Keras model to baseline TFLite: %s", keras_source)
                keras_model = tf.keras.models.load_model(keras_source)
                baseline_converter = tf.lite.TFLiteConverter.from_keras_model(keras_model)
                baseline_converter.optimizations = []  # pure float32 baseline
                baseline_tflite = baseline_converter.convert()
                with open(model_path, 'wb') as f:
                    f.write(baseline_tflite)
                created_baseline = True
            elif not os.path.exists(model_path):
                # Fallback: create a synthetic test model
                logger.info("Baseline model missing; creating synthetic test model.")
                if not self.create_test_model(model_path):
                    return self._fallback_optimization(config)
                created_baseline = True

            # If quantization is none or we lack a source for true re-quantization
            if quantize in ('none', 'off') or (quantize in ('int8', 'float16') and not keras_source and not created_baseline):
                if quantize != 'none' and not keras_source:
                    logger.warning("Quantization requested (%s) but no keras_model provided; skipping real quantization", quantize)
                # Return baseline metrics only (copy file to denote optimized output)
                optimized_path = model_path.replace('.tflite', '_optimized.tflite')
                if not os.path.exists(optimized_path):
                    try:
                        with open(model_path, 'rb') as src, open(optimized_path, 'wb') as dst:
                            dst.write(src.read())
                    except Exception as copy_err:  # noqa: BLE001
                        logger.warning("Failed to duplicate model for optimized output: %s", copy_err)

                original_size = os.path.getsize(model_path)
                optimized_size = os.path.getsize(optimized_path)
                return optimized_path, {
                    'original_size': original_size,
                    'optimized_size': optimized_size,
                    'size_reduction_bytes': original_size - optimized_size,
                    'size_reduction_percent': 0.0,
                    'quantization_type': 'none',
                    'target_device': target_device,
                    'optimizations_applied': [],
                    'note': 'Quantization skipped (no source model)'
                }

            # Real quantization path (need a source model already loaded above)
            # Load Keras model again if needed for quantization
            if keras_source:
                keras_model = tf.keras.models.load_model(keras_source)
                converter = tf.lite.TFLiteConverter.from_keras_model(keras_model)
            else:
                # Last resort attempt to treat model_path as saved model dir
                if os.path.isdir(model_path):
                    converter = tf.lite.TFLiteConverter.from_saved_model(model_path)
                else:
                    logger.warning("Cannot perform quantization without a valid source graph; falling back")
                    return self._fallback_optimization(config)

            # Apply quantization strategy
            if quantize == 'int8':
>>>>>>> aa5f8cfb
                converter.optimizations = [tf.lite.Optimize.DEFAULT]
                converter.target_spec.supported_ops = [
                    tf.lite.OpsSet.TFLITE_BUILTINS_INT8
                ]
                converter.inference_input_type = tf.int8
                converter.inference_output_type = tf.int8

<<<<<<< HEAD
                # Add representative dataset for quantization
                def representative_dataset():
                    for _ in range(100):
                        yield [np.random.random((1, 224, 224, 3)).astype(np.float32)]

                converter.representative_dataset = representative_dataset

            elif quantize == "float16":
                converter.optimizations = [tf.lite.Optimize.DEFAULT]
                converter.target_spec.supported_types = [tf.float16]

            else:  # none
                converter.optimizations = [tf.lite.Optimize.DEFAULT]

            # Device-specific optimizations
            if target_device == "raspberry_pi":
=======
                # Representative dataset
                shape_tuple = tuple(int(x) for x in str(input_shape).split(',') if x.strip())
                if len(shape_tuple) == 0:
                    shape_tuple = (1, 224, 224, 3)

                def representative_dataset() -> Iterable[List[np.ndarray]]:  # type: ignore[override]
                    for _ in range(100):
                        yield [np.random.random(shape_tuple).astype(np.float32)]

                converter.representative_dataset = representative_dataset
            elif quantize == 'float16':
                converter.optimizations = [tf.lite.Optimize.DEFAULT]
                converter.target_spec.supported_types = [tf.float16]
            else:  # Should not reach due to earlier guard
                converter.optimizations = [tf.lite.Optimize.DEFAULT]

            if target_device == 'raspberry_pi':
>>>>>>> aa5f8cfb
                converter.target_spec.supported_ops = [
                    tf.lite.OpsSet.TFLITE_BUILTINS,
                    tf.lite.OpsSet.SELECT_TF_OPS,
                ]

<<<<<<< HEAD
            # Convert the model
            optimized_model = converter.convert()
            optimized_size = len(optimized_model)

            # Save optimized model
            optimized_path = model_path.replace(".tflite", "_optimized.tflite")
            with open(optimized_path, "wb") as f:
                f.write(optimized_model)

            # Calculate improvements
            size_reduction = ((original_size - optimized_size) / original_size) * 100

            results = {
                "original_size": original_size,
                "optimized_size": optimized_size,
                "size_reduction_bytes": original_size - optimized_size,
                "size_reduction_percent": size_reduction,
                "quantization_type": quantize,
                "target_device": target_device,
                "optimizations_applied": self._get_applied_optimizations(
                    quantize, target_device
                ),
            }

            logger.info("Optimization complete!")
            logger.info(f"  Size reduction: {size_reduction:.1f}%")
            logger.info(f"  Optimized model: {optimized_path}")

            return optimized_path, results

        except Exception as e:
            logger.error(f"Real optimization failed: {e}")
=======
            optimized_tflite = converter.convert()
            optimized_path = model_path.replace('.tflite', '_optimized.tflite')
            with open(optimized_path, 'wb') as f:
                f.write(optimized_tflite)

            original_size = os.path.getsize(model_path)
            optimized_size = os.path.getsize(optimized_path)
            size_reduction = ((original_size - optimized_size) / original_size) * 100 if original_size else 0.0

            logger.info("Optimization complete: %s -> %s (%.1f%% smaller)", model_path, optimized_path, size_reduction)

            return optimized_path, {
                'original_size': original_size,
                'optimized_size': optimized_size,
                'size_reduction_bytes': original_size - optimized_size,
                'size_reduction_percent': size_reduction,
                'quantization_type': quantize,
                'target_device': target_device,
                'optimizations_applied': self._get_applied_optimizations(quantize, target_device),
                'input_shape': input_shape,
            }
        except Exception as e:  # noqa: BLE001
            logger.error("Real optimization failed: %s", e)
>>>>>>> aa5f8cfb
            return self._fallback_optimization(config)

    def _get_applied_optimizations(self, quantize: str, target_device: str) -> list:
        """Get list of applied optimizations."""
        optimizations = ["default_optimizations"]

        if quantize == "int8":
            optimizations.extend(["int8_quantization", "representative_dataset"])
        elif quantize == "float16":
            optimizations.append("float16_quantization")

        if target_device == "raspberry_pi":
            optimizations.append("raspberry_pi_optimizations")

        return optimizations

    def _fallback_optimization(
        self, config: Dict[str, Any]
    ) -> Tuple[str, Dict[str, Any]]:
        """Fallback to simulation when TensorFlow is not available."""
        model_path = config.get("model", "model.tflite")
        quantize = config.get("quantize", "none")
        target_device = config.get("target_device", "cpu")

        # Create dummy optimized model
        optimized_path = model_path.replace(".tflite", "_optimized.tflite")
        with open(optimized_path, "w") as f:
            f.write("optimized_model")

        # Simulate realistic improvements
        base_size = 1000000  # 1MB base size
        if quantize == "int8":
            size_reduction = 0.75  # 75% reduction
        elif quantize == "float16":
            size_reduction = 0.5  # 50% reduction
        else:
            size_reduction = 0.1  # 10% reduction

        optimized_size = int(base_size * (1 - size_reduction))

        results = {
            "original_size": base_size,
            "optimized_size": optimized_size,
            "size_reduction_bytes": base_size - optimized_size,
            "size_reduction_percent": size_reduction * 100,
            "quantization_type": quantize,
            "target_device": target_device,
            "optimizations_applied": self._get_applied_optimizations(
                quantize, target_device
            ),
            "simulation_mode": True,
        }

        logger.info("Fallback optimization complete (simulation mode)")
        return optimized_path, results


def optimize(config: Dict[str, Any]) -> Tuple[str, Dict[str, Any]]:
    """Main optimization function."""
    optimizer = EdgeFlowOptimizer()
    return optimizer.optimize_model(config)


if __name__ == "__main__":
    # Test the real optimizer
    test_config = {
        "model": "test_model.tflite",
        "quantize": "int8",
        "target_device": "raspberry_pi",
    }

    optimized_path, results = optimize(test_config)
    print(f"Optimized model: {optimized_path}")
    print(f"Results: {results}")<|MERGE_RESOLUTION|>--- conflicted
+++ resolved
@@ -5,14 +5,10 @@
 """
 
 import logging
-<<<<<<< HEAD
 import os
-from typing import Any, Dict, Tuple
-
-=======
 import tempfile
-from typing import Dict, Any, Tuple, Optional, Iterable, List
->>>>>>> aa5f8cfb
+from typing import Any, Dict, Tuple, Optional, Iterable, List
+
 import numpy as np
 
 # Try to import TensorFlow, fall back to simulation if not available
@@ -90,22 +86,6 @@
             return False
 
     def optimize_model(self, config: Dict[str, Any]) -> Tuple[str, Dict[str, Any]]:
-<<<<<<< HEAD
-        """Optimize a model using real TensorFlow Lite quantization."""
-        model_path = config.get("model", "model.tflite")
-        quantize = config.get("quantize", "none")
-        target_device = config.get("target_device", "cpu")
-
-        logger.info(f"Starting real optimization for {model_path}")
-        logger.info(f"  Quantization: {quantize}")
-        logger.info(f"  Target device: {target_device}")
-
-        # Create test model if it doesn't exist
-        if not os.path.exists(model_path):
-            logger.info(f"Model not found, creating test model: {model_path}")
-            if not self.create_test_model(model_path):
-                return self._fallback_optimization(config)
-=======
         """Optimize a model using real TensorFlow Lite quantization.
 
         Supports two primary input flows:
@@ -128,33 +108,12 @@
             logger.info("  keras source: %s", keras_source)
         logger.info("  quantization: %s", quantize)
         logger.info("  target device: %s", target_device)
->>>>>>> aa5f8cfb
 
         if not self.tf_available:
             logger.warning("TensorFlow not available - simulation mode")
             return self._fallback_optimization(config)
 
         try:
-<<<<<<< HEAD
-            # Load the original model
-            with open(model_path, "rb") as f:
-                original_model = f.read()
-
-            original_size = len(original_model)
-            logger.info(f"Original model size: {original_size:,} bytes")
-
-            # Create converter
-            converter = (
-                tf.lite.TFLiteConverter.from_saved_model(model_path)
-                if os.path.isdir(model_path)
-                else tf.lite.TFLiteConverter.from_keras_model(
-                    tf.keras.models.load_model(model_path)
-                )
-            )
-
-            # Apply optimizations based on configuration
-            if quantize == "int8":
-=======
             baseline_tflite_path = model_path
             created_baseline = False
 
@@ -216,7 +175,6 @@
 
             # Apply quantization strategy
             if quantize == 'int8':
->>>>>>> aa5f8cfb
                 converter.optimizations = [tf.lite.Optimize.DEFAULT]
                 converter.target_spec.supported_ops = [
                     tf.lite.OpsSet.TFLITE_BUILTINS_INT8
@@ -224,25 +182,7 @@
                 converter.inference_input_type = tf.int8
                 converter.inference_output_type = tf.int8
 
-<<<<<<< HEAD
-                # Add representative dataset for quantization
-                def representative_dataset():
-                    for _ in range(100):
-                        yield [np.random.random((1, 224, 224, 3)).astype(np.float32)]
-
-                converter.representative_dataset = representative_dataset
-
-            elif quantize == "float16":
-                converter.optimizations = [tf.lite.Optimize.DEFAULT]
-                converter.target_spec.supported_types = [tf.float16]
-
-            else:  # none
-                converter.optimizations = [tf.lite.Optimize.DEFAULT]
-
-            # Device-specific optimizations
-            if target_device == "raspberry_pi":
-=======
-                # Representative dataset
+                # Representative dataset with proper input shape handling
                 shape_tuple = tuple(int(x) for x in str(input_shape).split(',') if x.strip())
                 if len(shape_tuple) == 0:
                     shape_tuple = (1, 224, 224, 3)
@@ -258,47 +198,13 @@
             else:  # Should not reach due to earlier guard
                 converter.optimizations = [tf.lite.Optimize.DEFAULT]
 
+            # Device-specific optimizations
             if target_device == 'raspberry_pi':
->>>>>>> aa5f8cfb
                 converter.target_spec.supported_ops = [
                     tf.lite.OpsSet.TFLITE_BUILTINS,
                     tf.lite.OpsSet.SELECT_TF_OPS,
                 ]
 
-<<<<<<< HEAD
-            # Convert the model
-            optimized_model = converter.convert()
-            optimized_size = len(optimized_model)
-
-            # Save optimized model
-            optimized_path = model_path.replace(".tflite", "_optimized.tflite")
-            with open(optimized_path, "wb") as f:
-                f.write(optimized_model)
-
-            # Calculate improvements
-            size_reduction = ((original_size - optimized_size) / original_size) * 100
-
-            results = {
-                "original_size": original_size,
-                "optimized_size": optimized_size,
-                "size_reduction_bytes": original_size - optimized_size,
-                "size_reduction_percent": size_reduction,
-                "quantization_type": quantize,
-                "target_device": target_device,
-                "optimizations_applied": self._get_applied_optimizations(
-                    quantize, target_device
-                ),
-            }
-
-            logger.info("Optimization complete!")
-            logger.info(f"  Size reduction: {size_reduction:.1f}%")
-            logger.info(f"  Optimized model: {optimized_path}")
-
-            return optimized_path, results
-
-        except Exception as e:
-            logger.error(f"Real optimization failed: {e}")
-=======
             optimized_tflite = converter.convert()
             optimized_path = model_path.replace('.tflite', '_optimized.tflite')
             with open(optimized_path, 'wb') as f:
@@ -322,7 +228,6 @@
             }
         except Exception as e:  # noqa: BLE001
             logger.error("Real optimization failed: %s", e)
->>>>>>> aa5f8cfb
             return self._fallback_optimization(config)
 
     def _get_applied_optimizations(self, quantize: str, target_device: str) -> list:
